# Copyright 2018-2020 Xanadu Quantum Technologies Inc.

# Licensed under the Apache License, Version 2.0 (the "License");
# you may not use this file except in compliance with the License.
# You may obtain a copy of the License at

#     http://www.apache.org/licenses/LICENSE-2.0

# Unless required by applicable law or agreed to in writing, software
# distributed under the License is distributed on an "AS IS" BASIS,
# WITHOUT WARRANTIES OR CONDITIONS OF ANY KIND, either express or implied.
# See the License for the specific language governing permissions and
# limitations under the License.
# pylint: disable=protected-access
r"""
The following functions in this module monkeypatch and un-monkeypatch
the PennyLane operations to work with the new AnnotatedQueue.
"""
from unittest import mock

import pennylane as qml

from .queuing import QueuingContext


<<<<<<< HEAD
# ========================================================
# Monkeypatching methods
# ========================================================
# The following functions monkeypatch and un-monkeypatch
# the PennyLane operations to work with the new QueuingContext.


def queue(self):
    """Monkeypatched queuing method."""
    QueuingContext.append(self)
    return self


def inv(self):
    """Monkeypatched inverse method.

    This operation acts as a 'radio button', swapping the current
    boolean property of the 'inverse' annotation on the object in the queue.
    """
    current_inv = QueuingContext.get_info(self).get("inverse", False)
    QueuingContext.update_info(self, inverse=not current_inv)
    return self


def expand(self):
    """Monkeypatched expand method for operations.
=======
def operation_queue(self):
    """Monkeypatched :meth:`~.Operation.queue` method, allowing
    operations to queue themselves to the beta :class:`~.QueuingContext`.
    """
    QueuingContext.append(self)
    return self


def operation_inv(self):
    """Monkeypatched :meth:`~.Operation.inv` method.

    Rather than updating some internal attribute, this monkeypatched
    method instead annotates the queue with the current 'inverse'
    status.

    This operation acts as a 'radio button', swapping the current
    boolean property of the 'inverse' annotation on the object in the queue.
    """
    current_inv = QueuingContext.get_info(self).get("inverse", False)
    QueuingContext.update_info(self, inverse=not current_inv)
    return self


def operation_expand(self):
    """Monkeypatched :meth:`~.Operation.expand` method for operations.

    Currently, this monkeypatched expand method simply mirrors the
    existing :meth:`~.Operation.decomposition` method; however with
    two main differences:

    * It returns a tape containing the decomposed operations, rather
      than a list.

    * If a decomposition is not available, it simply returns itself.
>>>>>>> 14dfa93e

    Returns:
        .QuantumTape: Returns a quantum tape that contains the
        operations decomposition, or if not implemented, simply
        the operation itself.
    """
    tape = qml.beta.tapes.QuantumTape()

    with tape:
        try:
            self.decomposition(*self.data, wires=self.wires)
        except NotImplementedError:
            self.__class__(*self.data, wires=self.wires)

    if not self.data:
        # original operation has no trainable parameters
        tape.trainable_params = {}

    return tape


def tensor_init(self, *args):
<<<<<<< HEAD
    """Monkeypatched tensor init method.

    The current Tensor class does not perform queueing, so here we modify
    the init to force queueing. Note that we cannot use super() here,
    as it is not supported during monkeypatching.
=======
    """Monkeypatched :meth:`~.Tensor.__init__` method, allowing
    Tensors to queue themselves to the beta :class:`~.QueuingContext`,
    and to annotate the queue specifying previously queued objects they
    'own'.
>>>>>>> 14dfa93e
    """
    self._eigvals_cache = None
    self.obs = []

    for o in args:
        if isinstance(o, qml.operation.Tensor):
            self.obs.extend(o.obs)
<<<<<<< HEAD
        elif isinstance(o, qml.operation.Observable):
            self.obs.append(o)
        else:
            raise ValueError("Can only perform tensor products between observables.")

    self.queue()


def tensor_queue(self):
    """Monkeypatched tensor queuing method."""
    QueuingContext.append(self, owns=tuple(self.obs))
    for o in self.obs:
        QueuingContext.update_info(o, owner=self)
=======

        elif isinstance(o, qml.operation.Observable):
            self.obs.append(o)

        QueuingContext.update_info(o, owner=self)

    QueuingContext.append(self, owns=tuple(args))


def tensor_matmul(self, other):
    """Monkeypatched :meth:`~.Tensor.__matmul__` method, to ensure
    that tensors created via left matrix multiplication are correctly
    added to the queue, and their components are annotated.
    """
    if isinstance(other, qml.operation.Tensor):
        self.obs.extend(other.obs)

    elif isinstance(other, qml.operation.Observable):
        self.obs.append(other)

    owning_info = QueuingContext.get_info(self)["owns"] + (other,)

    # update the annotated queue information
    QueuingContext.update_info(self, owns=owning_info)
    QueuingContext.update_info(other, owner=self)

    return self


def tensor_rmatmul(self, other):
    """Monkeypatched :meth:`~.Tensor.__rmatmul__` method, to ensure
    that tensors created via right matrix multiplication are correctly
    added to the queue, and their components are annotated.
    """
    self.obs[:0] = [other]
    QueuingContext.update_info(other, owner=self)
>>>>>>> 14dfa93e
    return self


def mock_operations():
<<<<<<< HEAD
    """Monkeypatch the operations to work with the new QueuingContext."""
    qml.operation.Operation.expand = expand

    mocks = []

    mocks += [mock.patch.object(qml.operation.Operation, "queue", queue)]
    mocks += [mock.patch.object(qml.operation.Observable, "queue", queue)]
    mocks += [mock.patch.object(qml.operation.Operation, "inv", inv)]
    mocks += [mock.patch.object(qml.operation.Tensor, "__init__", tensor_init)]
    mocks += [mock.patch.object(qml.operation.Tensor, "queue", tensor_queue, create=True)]
=======
    """Create mock operations, observables and tensors that are monkeypatched
    to work with the new QueuingContext.

    Creating mocked methods, rather than directly monkeypatching/overwriting the methods,
    allows us to later remove/undo the monkeypatching once no longer needed.

    Returns:
        list[MagicMock]: list containing the mocked operations.
    """
    # Monkeypatch the 'expand' method of operations directly.
    # This is required since it does not already exist, and so can't be mocked.
    qml.operation.Operation.expand = operation_expand

    mocks = []

    # create mock operation methods
    mocks += [mock.patch.object(qml.operation.Operation, "queue", operation_queue)]
    mocks += [mock.patch.object(qml.operation.Operation, "inv", operation_inv)]

    # create mock observable methods
    mocks += [mock.patch.object(qml.operation.Observable, "queue", operation_queue)]

    # create mock tensor methods
    mocks += [mock.patch.object(qml.operation.Tensor, "__init__", tensor_init)]
    mocks += [mock.patch.object(qml.operation.Tensor, "__matmul__", tensor_matmul)]
    mocks += [mock.patch.object(qml.operation.Tensor, "__rmatmul__", tensor_rmatmul)]

    # Mock the operations so that they no longer perform validation
    # on argument types and domain. This is required to avoid the operations
    # complaining when unknown types (such as TensorFlow and Torch tensors) are
    # used as arguments.
>>>>>>> 14dfa93e
    mocks += [mock.patch.object(qml.operation.Operator, "do_check_domain", False)]

    return mocks<|MERGE_RESOLUTION|>--- conflicted
+++ resolved
@@ -23,34 +23,6 @@
 from .queuing import QueuingContext
 
 
-<<<<<<< HEAD
-# ========================================================
-# Monkeypatching methods
-# ========================================================
-# The following functions monkeypatch and un-monkeypatch
-# the PennyLane operations to work with the new QueuingContext.
-
-
-def queue(self):
-    """Monkeypatched queuing method."""
-    QueuingContext.append(self)
-    return self
-
-
-def inv(self):
-    """Monkeypatched inverse method.
-
-    This operation acts as a 'radio button', swapping the current
-    boolean property of the 'inverse' annotation on the object in the queue.
-    """
-    current_inv = QueuingContext.get_info(self).get("inverse", False)
-    QueuingContext.update_info(self, inverse=not current_inv)
-    return self
-
-
-def expand(self):
-    """Monkeypatched expand method for operations.
-=======
 def operation_queue(self):
     """Monkeypatched :meth:`~.Operation.queue` method, allowing
     operations to queue themselves to the beta :class:`~.QueuingContext`.
@@ -85,7 +57,6 @@
       than a list.
 
     * If a decomposition is not available, it simply returns itself.
->>>>>>> 14dfa93e
 
     Returns:
         .QuantumTape: Returns a quantum tape that contains the
@@ -108,18 +79,10 @@
 
 
 def tensor_init(self, *args):
-<<<<<<< HEAD
-    """Monkeypatched tensor init method.
-
-    The current Tensor class does not perform queueing, so here we modify
-    the init to force queueing. Note that we cannot use super() here,
-    as it is not supported during monkeypatching.
-=======
     """Monkeypatched :meth:`~.Tensor.__init__` method, allowing
     Tensors to queue themselves to the beta :class:`~.QueuingContext`,
     and to annotate the queue specifying previously queued objects they
     'own'.
->>>>>>> 14dfa93e
     """
     self._eigvals_cache = None
     self.obs = []
@@ -127,21 +90,6 @@
     for o in args:
         if isinstance(o, qml.operation.Tensor):
             self.obs.extend(o.obs)
-<<<<<<< HEAD
-        elif isinstance(o, qml.operation.Observable):
-            self.obs.append(o)
-        else:
-            raise ValueError("Can only perform tensor products between observables.")
-
-    self.queue()
-
-
-def tensor_queue(self):
-    """Monkeypatched tensor queuing method."""
-    QueuingContext.append(self, owns=tuple(self.obs))
-    for o in self.obs:
-        QueuingContext.update_info(o, owner=self)
-=======
 
         elif isinstance(o, qml.operation.Observable):
             self.obs.append(o)
@@ -178,23 +126,10 @@
     """
     self.obs[:0] = [other]
     QueuingContext.update_info(other, owner=self)
->>>>>>> 14dfa93e
     return self
 
 
 def mock_operations():
-<<<<<<< HEAD
-    """Monkeypatch the operations to work with the new QueuingContext."""
-    qml.operation.Operation.expand = expand
-
-    mocks = []
-
-    mocks += [mock.patch.object(qml.operation.Operation, "queue", queue)]
-    mocks += [mock.patch.object(qml.operation.Observable, "queue", queue)]
-    mocks += [mock.patch.object(qml.operation.Operation, "inv", inv)]
-    mocks += [mock.patch.object(qml.operation.Tensor, "__init__", tensor_init)]
-    mocks += [mock.patch.object(qml.operation.Tensor, "queue", tensor_queue, create=True)]
-=======
     """Create mock operations, observables and tensors that are monkeypatched
     to work with the new QueuingContext.
 
@@ -226,7 +161,6 @@
     # on argument types and domain. This is required to avoid the operations
     # complaining when unknown types (such as TensorFlow and Torch tensors) are
     # used as arguments.
->>>>>>> 14dfa93e
     mocks += [mock.patch.object(qml.operation.Operator, "do_check_domain", False)]
 
     return mocks