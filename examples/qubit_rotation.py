"""Qubit optimization example.

This "hello world" example for PennyLane optimizes two rotation angles
to flip a qubit from state |0> to state |1>.
"""

<<<<<<< HEAD
import openqml as qm
import numpy as np
from openqml.optimize import GradientDescentOptimizer
=======
import pennylane as qml
from pennylane import numpy as np
from pennylane.optimize import GradientDescentOptimizer
>>>>>>> 9672470a

dev = qml.device('default.qubit', wires=1)


<<<<<<< HEAD
@qm.qnode(dev)
def circuit(variables):
    """QNode"""
    qm.RX(variables[0], [0])
    qm.RY(variables[1], [0])
    return qm.expval.PauliZ(0)
=======
@qml.qfunc(dev)
def circuit(variables):
    """QNode"""
    qml.RX(variables[0], [0])
    qml.RY(variables[1], [0])
    return qml.expectation.PauliZ(0)
>>>>>>> 9672470a


def objective(variables):
    """Cost (error) function to be minimized."""
    return circuit(variables)


o = GradientDescentOptimizer(0.5)

vars = np.array([0.011, 0.012])
print('Initial rotation angles:'.format(vars))
print('Initial cost: {: 0.7f}'.format(objective(vars)))

for it in range(100):
    vars = o.step(objective, vars)
    if it % 5 == 0:
        print('Cost after step {:5d}: {: 0.7f}'.format(it+1, objective(vars)))

print('Optimized rotation angles:'.format(vars))<|MERGE_RESOLUTION|>--- conflicted
+++ resolved
@@ -4,34 +4,19 @@
 to flip a qubit from state |0> to state |1>.
 """
 
-<<<<<<< HEAD
-import openqml as qm
-import numpy as np
-from openqml.optimize import GradientDescentOptimizer
-=======
 import pennylane as qml
 from pennylane import numpy as np
 from pennylane.optimize import GradientDescentOptimizer
->>>>>>> 9672470a
 
 dev = qml.device('default.qubit', wires=1)
 
 
-<<<<<<< HEAD
 @qm.qnode(dev)
-def circuit(variables):
-    """QNode"""
-    qm.RX(variables[0], [0])
-    qm.RY(variables[1], [0])
-    return qm.expval.PauliZ(0)
-=======
-@qml.qfunc(dev)
 def circuit(variables):
     """QNode"""
     qml.RX(variables[0], [0])
     qml.RY(variables[1], [0])
-    return qml.expectation.PauliZ(0)
->>>>>>> 9672470a
+    return qml.expval.PauliZ(0)
 
 
 def objective(variables):
