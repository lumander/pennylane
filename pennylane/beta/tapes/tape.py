# Copyright 2018-2020 Xanadu Quantum Technologies Inc.

# Licensed under the Apache License, Version 2.0 (the "License");
# you may not use this file except in compliance with the License.
# You may obtain a copy of the License at

#     http://www.apache.org/licenses/LICENSE-2.0

# Unless required by applicable law or agreed to in writing, software
# distributed under the License is distributed on an "AS IS" BASIS,
# WITHOUT WARRANTIES OR CONDITIONS OF ANY KIND, either express or implied.
# See the License for the specific language governing permissions and
# limitations under the License.
"""
This module contains the base quantum tape.
"""
# pylint: disable=too-many-instance-attributes,protected-access,too-many-branches
import contextlib

import numpy as np

import pennylane as qml

from pennylane.beta.queuing import AnnotatedQueue, QueuingContext
from pennylane.beta.queuing import mock_operations

from .circuit_graph import NewCircuitGraph


STATE_PREP_OPS = (
    qml.BasisState,
    qml.QubitStateVector,
    qml.CatState,
    qml.CoherentState,
    qml.FockDensityMatrix,
    qml.DisplacedSqueezedState,
    qml.FockState,
    qml.FockStateVector,
    qml.ThermalState,
    qml.GaussianState,
)


def expand_tape(tape, depth=1, stop_at=None, expand_measurements=False):
    """Expand all objects in a tape to a specific depth.

    Args:
        depth (int): the depth the tape should be expanded
        stop_at (Callable): A function which accepts a queue object,
            and returns ``True`` if this object should *not* be expanded.
            If not provided, all objects that support expansion will be expanded.
        expand_measurements (bool): If ``True``, measurements will be expanded
            to basis rotations and computational basis measurements.

    **Example**

    Consider the following nested tape:

    .. code-block:: python

        with QuantumTape() as tape:
            qml.BasisState(np.array([1, 1]), wires=[0, 'a'])

            with QuantumTape() as tape2:
                qml.Rot(0.543, 0.1, 0.4, wires=0)

            qml.CNOT(wires=[0, 'a'])
            qml.RY(0.2, wires='a')
            probs(wires=0), probs(wires='a')

    The nested structure is preserved:

    >>> tape.operations
    [BasisState(array([1, 1]), wires=[0, 'a']),
     <QuantumTape: wires=[0], params=3>,
     CNOT(wires=[0, 'a']),
     RY(0.2, wires=['a'])]

    Calling ``expand_tape`` will return a tape with all nested tapes
    expanded, resulting in a single tape of quantum operations:

    >>> new_tape = expand_tape(tape)
    >>> new_tape.operations
    [PauliX(wires=[0]),
     PauliX(wires=['a']),
     Rot(0.543, 0.1, 0.4, wires=[0]),
     CNOT(wires=[0, 'a']),
     RY(0.2, wires=['a'])]
    """
    if depth == 0:
        return tape

    if stop_at is None:
        # by default expand all objects
        stop_at = lambda obj: False

    new_tape = tape.__class__()

    for queue in ("_prep", "_ops", "_measurements"):
        for obj in getattr(tape, queue):

            stop = stop_at(obj)

            if not expand_measurements:
                # Measurements should not be expanded; treat measurements
                # as a stopping condition
                stop = stop or isinstance(obj, qml.beta.queuing.MeasurementProcess)

            if stop:
                # do not expand out the object; append it to the
                # new tape, and continue to the next object in the queue
                getattr(new_tape, queue).append(obj)
                continue

            if isinstance(obj, (qml.operation.Operation, qml.beta.queuing.MeasurementProcess)):
                # Object is an operation; query it for its expansion
                try:
                    obj = obj.expand()
                except NotImplementedError:
                    # Object does not define an expansion; treat this as
                    # a stopping condition.
                    getattr(new_tape, queue).append(obj)
                    continue

            # recursively expand out the newly created tape
            expanded_tape = expand_tape(obj, stop_at=stop_at, depth=depth - 1)

            new_tape._prep += expanded_tape._prep
            new_tape._ops += expanded_tape._ops
            new_tape._measurements += expanded_tape._measurements

    return new_tape


class QuantumTape(AnnotatedQueue):
    """A quantum tape recorder, that records, validates, executes,
    and differentiates variational quantum programs.

    .. note::

        As the quantum tape is a *beta* feature, the standard PennyLane
        measurement functions cannot be used. You will need to instead
        import modified measurement functions within the quantum tape:

        >>> from pennylane.beta.queuing import expval, var, sample, probs

    **Example**

    .. code-block:: python

        from pennylane.beta.tapes import QuantumTape
        from pennylane.beta.queuing import expval, var, sample, probs

        with QuantumTape() as tape:
            qml.RX(0.432, wires=0)
            qml.RY(0.543, wires=0)
            qml.CNOT(wires=[0, 'a'])
            qml.RX(0.133, wires='a')
            expval(qml.PauliZ(wires=[0]))

    Once constructed, information about the quantum circuit can be queried:

    >>> tape.operations
    [RX(0.432, wires=[0]), RY(0.543, wires=[0]), CNOT(wires=[0, 'a']), RX(0.133, wires=['a'])]
    >>> tape.observables
    [expval(PauliZ(wires=[0]))]
    >>> tape.get_parameters()
    [0.432, 0.543, 0.133]
    >>> tape.wires
    <Wires = [0, 'a']>
    >>> tape.num_params
    3

    The :class:`~.beta.tapes.NewCircuitGraph` can also be accessed:

    >>> tape.graph
    <pennylane.beta.tapes.circuit_graph.NewCircuitGraph object at 0x7fcc0433a690>

    Once constructed, the quantum tape can be executed directly on a supported
    device:

    >>> dev = qml.device("default.qubit", wires=[0, 'a'])

    Execution can take place either using the in-place constructed parameters,

    >>> tape.execute(dev)
    [0.77750694]

    or by providing parameters at run time:

    >>> tape.execute(dev, params=[0.1, 0.1, 0.1])
    [0.99003329]

    The Jacobian can also be computed using finite difference:

    >>> tape.jacobian(dev)
    [[-0.35846484 -0.46923704  0.        ]]
    >>> tape.jacobian(dev, params=[0.1, 0.1, 0.1])
    [[-0.09933471 -0.09933471  0.        ]]

    Finally, the trainable parameters can be explicitly set, and the values of
    the parameters modified in-place:

    >>> tape.trainable_params = {0} # set only the first parameter as free
    >>> tape.set_parameters(0.56)
    >>> tape.get_parameters()
    [0.56]
    >>> tape.get_parameters(trainable_only=False)
    [0.56, 0.543, 0.133]

    Trainable parameters are taken into account when calculating the Jacobian,
    avoiding unnecessary calculations:

    >>> tape.jacobian(dev)
    [[-0.45478169]]
    """

    def __init__(self, name=None):
        super().__init__()
        self.name = name

        self._prep = []
        """list[.Operation]: Tape state preparations."""

        self._ops = []
        """list[.Operation]: quantum operations recorded by the tape."""

        self._measurements = []
        """list[.MeasurementProcess]: measurement processes recorded by the tape."""

        self._par_info = {}
        """dict[int, dict[str, Operation or int]]: Parameter information. Keys are
        parameter indices (in the order they appear on the tape), and values are a
        dictionary containing the corresponding operation and operation parameter index."""

        self._trainable_params = set()
        self._graph = None
        self._output_dim = 0

        self.wires = qml.wires.Wires([])
        self.num_wires = 0

        self.jacobian_options = {}

        self.hash = 0
        self.is_sampled = False

        self._stack = None

    def __repr__(self):
        return f"<{self.__class__.__name__}: wires={self.wires.tolist()}, params={self.num_params}>"

    def __enter__(self):
        if not QueuingContext.recording():
            # if the tape is the first active queuing context
            # monkeypatch the operations to support the new queuing context
            with contextlib.ExitStack() as stack:
                for mock in mock_operations():
                    stack.enter_context(mock)
                self._stack = stack.pop_all()

        QueuingContext.append(self)
        return super().__enter__()

    def __exit__(self, exception_type, exception_value, traceback):
        super().__exit__(exception_type, exception_value, traceback)

        if not QueuingContext.recording():
            # remove the monkeypatching
            self._stack.__exit__(exception_type, exception_value, traceback)

        self._process_queue()

    @property
    def interface(self):
        """str, None: automatic differentiation interface used by the quantum tape (if any)"""
        return None

    # ========================================================
    # construction methods
    # ========================================================

    def _process_queue(self):
        """Process the annotated queue, creating a list of quantum
        operations and measurement processes.

        This method sets the following attributes:

        * ``_ops``
        * ``_measurements``
        * ``_par_info``
        * ``_output_dim``
        * ``_trainable_params``
        * ``is_sampled``
        """
        self._prep = []
        self._ops = []
        self._measurements = []
        self._output_dim = 0

        for obj, info in self._queue.items():

            if isinstance(obj, QuantumTape):
                self._ops.append(obj)

            elif isinstance(obj, qml.operation.Operation) and not info.get("owner", False):
                # operation objects with no owners

                if self._measurements:
                    raise ValueError(
                        f"Quantum operation {obj} must occur prior to any measurements."
                    )

                # invert the operation if required
                obj.inverse = info.get("inverse", False)

                if isinstance(obj, STATE_PREP_OPS):
                    if self._ops:
                        raise ValueError(
                            f"State preparation operation {obj} must occur prior to any quantum operations."
                        )

                    self._prep.append(obj)
                else:
                    self._ops.append(obj)

            elif isinstance(obj, qml.beta.queuing.MeasurementProcess):
                # measurement process
                self._measurements.append(obj)

                # attempt to infer the output dimension
                if obj.return_type is qml.operation.Probability:
                    self._output_dim += 2 ** len(obj.wires)
                else:
                    self._output_dim += 1

                # check if any sampling is occuring
                if obj.return_type is qml.operation.Sample:
                    self.is_sampled = True

            elif isinstance(obj, qml.operation.Observable) and "owner" not in info:
                raise ValueError(f"Observable {obj} does not have a measurement type specified.")

        self._update()

    def _update_circuit_info(self):
        """Update circuit metadata"""
        self.wires = qml.wires.Wires.all_wires(
            [op.wires for op in self.operations + self.observables]
        )
        self.num_wires = len(self.wires)

    def _update_par_info(self):
        """Update the parameter information dictionary"""
        param_count = 0

        for obj in self.operations + self.observables:

            for p in range(len(obj.data)):
                info = self._par_info.get(param_count, {})
                info.update({"op": obj, "p_idx": p})

                self._par_info[param_count] = info
                param_count += 1

    def _update_trainable_params(self):
        """Set the trainable parameters"""
        self._trainable_params = set(self._par_info)

    def _update(self):
        """Update all internal tape metadata regarding processed operations and observables"""
        self._graph = None
        self._update_circuit_info()
        self._update_par_info()
        self._update_trainable_params()

    def expand(self, depth=1, stop_at=None, expand_measurements=False):
        """Expand all operations in the processed queue to a specific depth.

        Args:
            depth (int): the depth the tape should be expanded
            stop_at (Callable): A function which accepts a queue object,
                and returns ``True`` if this object should *not* be expanded.
                If not provided, all objects that support expansion will be expanded.
            expand_measurements (bool): If ``True``, measurements will be expanded
                to basis rotations and computational basis measurements.

        **Example**

        Consider the following nested tape:

        .. code-block:: python

            with QuantumTape() as tape:
                qml.BasisState(np.array([1, 1]), wires=[0, 'a'])

                with QuantumTape() as tape2:
                    qml.Rot(0.543, 0.1, 0.4, wires=0)

                qml.CNOT(wires=[0, 'a'])
                qml.RY(0.2, wires='a')
                probs(wires=0), probs(wires='a')

        The nested structure is preserved:

        >>> tape.operations
        [BasisState(array([1, 1]), wires=[0, 'a']),
         <QuantumTape: wires=[0], params=3>,
         CNOT(wires=[0, 'a']),
         RY(0.2, wires=['a'])]

        Calling ``.expand`` will return a tape with all nested tapes
        expanded, resulting in a single tape of quantum operations:

        >>> new_tape = tape.expand()
        >>> new_tape.operations
        [PauliX(wires=[0]),
         PauliX(wires=['a']),
         Rot(0.543, 0.1, 0.4, wires=[0]),
         CNOT(wires=[0, 'a']),
         RY(0.2, wires=['a'])]
        """
        new_tape = expand_tape(
            self, depth=depth, stop_at=stop_at, expand_measurements=expand_measurements
        )
        new_tape._update()
        return new_tape

    def inv(self):
        """Inverts the processed operations.

        Inversion is performed in-place.

        .. note::

            This method only inverts the quantum operations/unitary recorded
            by the quantum tape; state preparations and measurements are left unchanged.

        **Example**

        .. code-block:: python

            with QuantumTape() as tape:
                qml.BasisState(np.array([1, 1]), wires=[0, 'a'])
                qml.RX(0.432, wires=0)
                qml.Rot(0.543, 0.1, 0.4, wires=0).inv()
                qml.CNOT(wires=[0, 'a'])
                probs(wires=0), probs(wires='a')

        This tape has the following properties:

        >>> tape.operations
        [BasisState(array([1, 1]), wires=[0, 'a']),
         RX(0.432, wires=[0]),
         Rot.inv(0.543, 0.1, 0.4, wires=[0]),
         CNOT(wires=[0, 'a'])]
        >>> tape.get_parameters()
        [array([1, 1]), 0.432, 0.543, 0.1, 0.4]

        Here, let's set some trainable parameters:

        >>> tape.trainable_params = {1, 2}
        >>> tape.get_parameters()
        [0.432, 0.543]

        Inverting the tape:

        >>> tape.inv()
        >>> tape.operations
        [BasisState(array([1, 1]), wires=[0, 'a']),
         CNOT.inv(wires=[0, 'a']),
         Rot(0.543, 0.1, 0.4, wires=[0]),
         RX.inv(0.432, wires=[0])]

        Tape inversion also modifies the order of tape parameters:

        >>> tape.get_parameters(trainable_only=False)
        [array([1, 1]), 0.543, 0.1, 0.4, 0.432]
        >>> tape.get_parameters(trainable_only=True)
        [0.543, 0.432]
        >>> tape.trainable_params
        {1, 4}
        """
        # we must remap the old parameter
        # indices to the new ones after the operation order is reversed.
        parameter_indices = []
        param_count = 0

        for queue in [self._prep, self._ops, self.observables]:
            # iterate through all queues

            obj_params = []

            for obj in queue:
                # index the number of parameters on each operation
                num_obj_params = len(obj.data)
                obj_params.append(list(range(param_count, param_count + num_obj_params)))

                # keep track of the total number of parameters encountered so far
                param_count += num_obj_params

            if queue == self._ops:
                # reverse the list representing operator parameters
                obj_params = obj_params[::-1]

            parameter_indices.extend(obj_params)

        # flatten the list of parameter indices after the reversal
        parameter_indices = [item for sublist in parameter_indices for item in sublist]
        parameter_mapping = dict(zip(parameter_indices, range(len(parameter_indices))))

        # map the params
        self.trainable_params = {parameter_mapping[i] for i in self.trainable_params}
        self._par_info = {parameter_mapping[k]: v for k, v in self._par_info.items()}

        for op in self._ops:
            op.inverse = not op.inverse

        self._ops = list(reversed(self._ops))

    # ========================================================
    # Parameter handling
    # ========================================================

    @property
    def trainable_params(self):
        """Store or return a set containing the indices of parameters that support
        differentiability. The indices provided match the order of appearence in the
        quantum circuit.

        Setting this property can help reduce the number of quantum evaluations needed
        to compute the Jacobian; parameters not marked as trainable will be
        automatically excluded from the Jacobian computation.

        The number of trainable parameters determines the number of parameters passed to
        :meth:`~.set_parameters`, :meth:`~.execute`, and :meth:`~.jacobian`,
        and changes the default output size of methods :meth:`~.jacobian` and
        :meth:`~.get_parameters()`.

        .. note::

            Since the :meth:`~.jacobian` method is not called for devices that support
            native backpropagation (such as ``default.qubit.tf`` and ``default.qubit.autograd``),
<<<<<<< HEAD
            this property has no effect when using backpropagation to compute gradients.
=======
            this property contains no relevant information when using backpropagation to compute gradients.
>>>>>>> 3dfd0fe4

        **Example**

        .. code-block:: python

            from pennylane.beta.tapes import QuantumTape
            from pennylane.beta.queuing import expval, var, sample, probs

            with QuantumTape() as tape:
                qml.RX(0.432, wires=0)
                qml.RY(0.543, wires=0)
                qml.CNOT(wires=[0, 'a'])
                qml.RX(0.133, wires='a')
                expval(qml.PauliZ(wires=[0]))

        >>> tape.trainable_params
        {0, 1, 2}
        >>> tape.trainable_params = {0} # set only the first parameter as free
        >>> tape.get_parameters()
        [0.432]

        Args:
            param_indices (set[int]): parameter indices
        """
        return self._trainable_params

    @trainable_params.setter
    def trainable_params(self, param_indices):
        """Store the indices of parameters that support differentiability.

        Args:
            param_indices (set[int]): parameter indices
        """
        if any(not isinstance(i, int) or i < 0 for i in param_indices):
            raise ValueError("Argument indices must be positive integers.")

        if any(i > len(self._par_info) for i in param_indices):
            raise ValueError(f"Tape has at most {self.num_params} parameters.")

        self._trainable_params = param_indices

    def get_parameters(self, trainable_only=True):
        """Return the parameters incident on the tape operations.

        The returned parameters are provided in order of appearance
        on the tape.

        Args:
            trainable_only (bool): if True, returns only trainable parameters

        **Example**

        .. code-block:: python

            from pennylane.beta.tapes import QuantumTape
            from pennylane.beta.queuing import expval, var, sample, probs

            with QuantumTape() as tape:
                qml.RX(0.432, wires=0)
                qml.RY(0.543, wires=0)
                qml.CNOT(wires=[0, 'a'])
                qml.RX(0.133, wires='a')
                expval(qml.PauliZ(wires=[0]))

        By default, all parameters are trainable and will be returned:

        >>> tape.get_parameters()
        [0.432, 0.543, 0.133]

        Setting the trainable parameter indices will result in only the specified
        parameters being returned:

        >>> tape.trainable_params = {1} # set the second parameter as free
        >>> tape.get_parameters()
        [0.543]

        The ``trainable_only`` argument can be set to ``False`` to instead return
        all parameters:

        >>> tape.get_parameters(trainable_only=False)
        [0.432, 0.543, 0.133]
        """
        params = []
        iterator = self.trainable_params if trainable_only else self._par_info

        for p_idx in iterator:
            op = self._par_info[p_idx]["op"]
            op_idx = self._par_info[p_idx]["p_idx"]
            params.append(op.data[op_idx])

        return params

    def set_parameters(self, params, trainable_only=True):
        """Set the parameters incident on the tape operations.

        Args:
            params (list[float]): A list of real numbers representing the
                parameters of the quantum operations. The parameters should be
                provided in order of appearance in the quantum tape.
            trainable_only (bool): if True, set only trainable parameters

        **Example**

        .. code-block:: python

            from pennylane.beta.tapes import QuantumTape
            from pennylane.beta.queuing import expval, var, sample, probs

            with QuantumTape() as tape:
                qml.RX(0.432, wires=0)
                qml.RY(0.543, wires=0)
                qml.CNOT(wires=[0, 'a'])
                qml.RX(0.133, wires='a')
                expval(qml.PauliZ(wires=[0]))

        By default, all parameters are trainable and can be modified:

        >>> tape.set_parameters([0.1, 0.2, 0.3])
        >>> tape.get_parameters()
        [0.1, 0.2, 0.3]

        Setting the trainable parameter indices will result in only the specified
        parameters being modifiable. Note that this only modifies the number of
        parameters that must be passed.

        >>> tape.trainable_params = {0, 2} # set the first and third parameter as free
        >>> tape.set_parameters([-0.1, 0.5])
        >>> tape.get_parameters(trainable_only=False)
        [-0.1, 0.2, 0.5]

        The ``trainable_only`` argument can be set to ``False`` to instead set
        all parameters:

        >>> tape.set_parameters([4, 1, 6], trainable_only=False)
        >>> tape.get_parameters(trainable_only=False)
        [4, 1, 6]
        """
        if trainable_only:
            iterator = zip(self.trainable_params, params)
            required_length = self.num_params
        else:
            iterator = enumerate(params)
            required_length = len(self._par_info)

        if len(params) != required_length:
            raise ValueError("Number of provided parameters does not match.")

        for idx, p in iterator:
            op = self._par_info[idx]["op"]
            op.data[self._par_info[idx]["p_idx"]] = p

    # ========================================================
    # Tape properties
    # ========================================================

    @property
    def operations(self):
        """Returns the operations on the quantum tape.

        Returns:
            list[.Operation]: recorded quantum operations

        **Example**

        .. code-block:: python

            from pennylane.beta.tapes import QuantumTape
            from pennylane.beta.queuing import expval, var, sample, probs

            with QuantumTape() as tape:
                qml.RX(0.432, wires=0)
                qml.RY(0.543, wires=0)
                qml.CNOT(wires=[0, 'a'])
                qml.RX(0.133, wires='a')
                expval(qml.PauliZ(wires=[0]))

        >>> tape.operations
        [RX(0.432, wires=[0]), RY(0.543, wires=[0]), CNOT(wires=[0, 'a']), RX(0.133, wires=['a'])]
        """
        return self._prep + self._ops

    @property
    def observables(self):
        """Returns the observables on the quantum tape.

        Returns:
            list[.Observable]: list of recorded quantum operations

        **Example**

        .. code-block:: python

            from pennylane.beta.tapes import QuantumTape
            from pennylane.beta.queuing import expval, var, sample, probs

            with QuantumTape() as tape:
                qml.RX(0.432, wires=0)
                qml.RY(0.543, wires=0)
                qml.CNOT(wires=[0, 'a'])
                qml.RX(0.133, wires='a')
                expval(qml.PauliZ(wires=[0]))

        >>> tape.observables
        [expval(PauliZ(wires=[0]))]
        """
        # TODO: modify this property once devices
        # have been refactored to accept and understand recieving
        # measurement processes rather than specific observables.
        obs = []

        for m in self._measurements:
            if m.obs is not None:
                m.obs.return_type = m.return_type
                obs.append(m.obs)
            else:
                obs.append(m)

        return obs

    @property
    def measurements(self):
        """Returns the measurements on the quantum tape.

        Returns:
            list[.MeasurementProcess]: list of recorded measurement processess

        **Example**

        .. code-block:: python

            from pennylane.beta.tapes import QuantumTape
            from pennylane.beta.queuing import expval, var, sample, probs

            with QuantumTape() as tape:
                qml.RX(0.432, wires=0)
                qml.RY(0.543, wires=0)
                qml.CNOT(wires=[0, 'a'])
                qml.RX(0.133, wires='a')
                expval(qml.PauliZ(wires=[0]))

        >>> tape.measurements
        [<pennylane.beta.queuing.measure.MeasurementProcess object at 0x7f10b2150c10>]
        """
        return self._measurements

    @property
    def num_params(self):
        """Returns the number of trainable parameters on the quantum tape."""
        return len(self.trainable_params)

    @property
    def output_dim(self):
        """The (inferred) output dimension of the quantum tape."""
        return self._output_dim

    @property
    def diagonalizing_gates(self):
        """Returns the gates that diagonalize the measured wires such that they
        are in the eigenbasis of the circuit observables.

        Returns:
            List[~.Operation]: the operations that diagonalize the observables
        """
        rotation_gates = []

        for observable in self.observables:
            rotation_gates.extend(observable.diagonalizing_gates())

        return rotation_gates

    @property
    def graph(self):
        """Returns a directed acyclic graph representation of the recorded
        quantum circuit:

        >>> tape.graph
        <pennylane.beta.tapes.circuit_graph.NewCircuitGraph object at 0x7fcc0433a690>

        Note that the circuit graph is only constructed once, on first call to this property,
        and cached for future use.

        Returns:
            .beta.tapes.NewCircuitGraph: the circuit graph object
        """
        if self._graph is None:
            self._graph = NewCircuitGraph(self.operations, self.observables, self.wires)

        return self._graph

    @property
    def data(self):
        """Alias to :meth:`~.get_parameters` and :meth:`~.set_parameters`
        for backwards compatibilities with operations."""
        return self.get_parameters(trainable_only=False)

    @data.setter
    def data(self, params):
        self.set_parameters(params, trainable_only=False)

    # ========================================================
    # execution methods
    # ========================================================

    def execute(self, device, params=None):
        """Execute the tape on a quantum device.

        Args:
            device (.Device): a PennyLane device
                that can execute quantum operations and return measurement statistics
            params (list[Any]): The quantum tape operation parameters. If not provided,
                the current tape parameters are used (via :meth:`~.get_parameters`).

        **Example**

        .. code-block:: python

            from pennylane.beta.tapes import QuantumTape
            from pennylane.beta.queuing import expval, var, sample, probs

            with QuantumTape() as tape:
                qml.RX(0.432, wires=0)
                qml.RY(0.543, wires=0)
                qml.CNOT(wires=[0, 'a'])
                qml.RX(0.133, wires='a')
                probs(wires=[0, 'a'])

        If parameters are not provided, the existing tape parameters are used:

        >>> dev = qml.device("default.qubit", wires=[0, 'a'])
        >>> tape.execute(dev)
        array([[8.84828969e-01, 3.92449987e-03, 4.91235209e-04, 1.10755296e-01]])

        Parameters can be optionally passed during execution:

        >>> tape.execute(dev, params=[1.0, 0.0, 1.0])
        array([[0.5931328 , 0.17701835, 0.05283049, 0.17701835]])

        Parameters provided for execution are temporary, and do not affect
        the tapes' parameters in-place:

        >>> tape.get_parameters()
        [0.432, 0.543, 0.133]
        """
        if params is None:
            params = self.get_parameters()

        return self._execute(params, device=device)

    def execute_device(self, params, device):
        """Execute the tape on a quantum device.

        This is a low-level method, intended to be called by an interface,
        and does not support autodifferentiation.

        For more details on differentiable tape execution, see :meth:`~.execute`.

        Args:
            device (~.Device): a PennyLane device
                that can execute quantum operations and return measurement statistics
            params (list[Any]): The quantum tape operation parameters. If not provided,
                the current tape parameter values are used (via :meth:`~.get_parameters`).
        """
        device.reset()

        # backup the current parameters
        saved_parameters = self.get_parameters()

        # temporarily mutate the in-place parameters
        self.set_parameters(params)

        if isinstance(device, qml.QubitDevice):
            res = device.execute(self)
        else:
            res = device.execute(self.operations, self.observables, {})

        # Update output dim if incorrect.
        # Note that we cannot assume the type of `res`, so
        # we use duck typing to catch any 'array like' object.
        try:
            if isinstance(res, np.ndarray) and res.dtype is np.dtype("object"):
                output_dim = sum([len(i) for i in res])
            else:
                output_dim = np.prod(res.shape)

            if self.output_dim != output_dim:
                # update the inferred output dimension with the correct value
                self._output_dim = output_dim

        except (AttributeError, TypeError):
            # unable to determine the output dimension
            pass

        # restore original parameters
        self.set_parameters(saved_parameters)
        return res

    # interfaces can optionally override the _execute method
    # if they need to perform any logic in between the user's
    # call to tape.execute and the internal call to tape.execute_device.
    _execute = execute_device

    # ========================================================
    # gradient methods
    # ========================================================

    def _grad_method(self, idx, use_graph=True, default_method="F"):
        """Determine the correct partial derivative computation method for each gate parameter.

        Parameter gradient methods include:

        * ``None``: the parameter does not support differentiation.

        * ``"0"``: the variational circuit output does not depend on this
          parameter (the partial derivative is zero).

        * ``"F"``: the parameter has a non-zero derivative that should be computed
          using finite-differences.

        * ``"A"``: the parameter has a non-zero derivative that should be computed
          using an analytic method.

        .. note::

            The base ``QuantumTape`` class only supports numerical differentiation, so
            this method will always return either ``"F"`` or ``None``. If an inheriting
            tape supports analytic differentiation for certain operations, make sure
            that this method is overwritten appropriately to return ``"A"`` where
            required.

        Args:
            idx (int): parameter index
            use_graph: whether to use a directed-acyclic graph to determine
                if the parameter has a gradient of 0
            default_method (str): the default differentiation value to return
                for parameters that where the grad method is not ``"0"`` or ``None``

        Returns:
            str: partial derivative method to be used
        """
        op = self._par_info[idx]["op"]

        if op.grad_method is None:
            return None

        if (self._graph is not None) or use_graph:
            # an empty list to store the 'best' partial derivative method
            # for each observable
            best = []

            # loop over all observables
            for ob in self.observables:
                # check if op is an ancestor of ob
                has_path = self.graph.has_path(op, ob)

                # Use finite differences if there is a path, else the gradient is zero
                best.append(default_method if has_path else "0")

            if all(k == "0" for k in best):
                return "0"

        return default_method

    def _update_gradient_info(self):
        """Update the parameter information dictionary with gradient information
        of each parameter"""

        for i, info in self._par_info.items():

            if i not in self.trainable_params:
                info["grad_method"] = None
            else:
                info["grad_method"] = self._grad_method(i, use_graph=True)

    def _grad_method_validation(self, method):
        """Validates if the gradient method requested is supported by the trainable
        parameters, and returns the allowed parameter gradient methods.

        This method will generate parameter gradient information if it has not already
        been generated, and then proceed to validate the gradient method. In particular:

        * An exception will be raised if there exist non-differentiable trainable
          parameters on the tape.

        * An exception will be raised if the Jacobian method is ``"analytic"`` but there
          exist some trainable parameters on the tape that only support numeric differentiation.

        If all validations pass, this method will return a tuple containing the allowed parameter
        gradient methods for each trainable parameter.

        Args:
            method (str): the overall Jacobian differentiation method

        Returns:
            tuple[str, None]: the allowed parameter gradient methods for each trainable parameter
        """

        if "grad_method" not in self._par_info[0]:
            self._update_gradient_info()

        allowed_param_methods = {
            idx: info["grad_method"]
            for idx, info in self._par_info.items()
            if idx in self.trainable_params
        }

        # check and raise an error if any parameters are non-differentiable
        nondiff_params = {idx for idx, g in allowed_param_methods.items() if g is None}

        if nondiff_params:
            raise ValueError(f"Cannot differentiate with respect to parameter(s) {nondiff_params}")

        numeric_params = {idx for idx, g in allowed_param_methods.items() if g == "F"}

        # If explicitly using analytic mode, ensure that all parameters
        # support analytic differentiation.
        if method == "analytic" and numeric_params:
            raise ValueError(
                f"The analytic gradient method cannot be used with the argument(s) {numeric_params}."
            )

        return tuple(allowed_param_methods.values())

    def numeric_pd(self, idx, device, params=None, **options):
        """Evaluate the gradient of the tape with respect to
        a single trainable tape parameter using numerical finite-differences.

        Args:
            idx (int): trainable parameter index to differentiate with respect to
            device (.Device, .QubitDevice): a PennyLane device
                that can execute quantum operations and return measurement statistics
            params (list[Any]): The quantum tape operation parameters. If not provided,
                the current tape parameter values are used (via :meth:`~.get_parameters`).

        Keyword Args:
            h=1e-7 (float): finite difference method step size
            order=1 (int): The order of the finite difference method to use. ``1`` corresponds
                to forward finite differences, ``2`` to centered finite differences.

        Returns:
            array[float]: 1-dimensional array of length determined by the tape output
            measurement statistics
        """
        if params is None:
            params = np.array(self.get_parameters())

        order = options.get("order", 1)
        h = options.get("h", 1e-7)

        shift = np.zeros_like(params)
        shift[idx] = h

        if order == 1:
            # Forward finite-difference.
            # Check if the device has already be pre-computed with
            # unshifted parameter values, to avoid redundant evaluations.
            y0 = options.get("y0", None)

            if y0 is None:
                y0 = np.asarray(self.execute_device(params, device))

            y = np.asarray(self.execute_device(params + shift, device))
            return (y - y0) / h

        if order == 2:
            # central finite difference
            shift_forward = np.array(self.execute_device(params + shift / 2, device))
            shift_backward = np.array(self.execute_device(params - shift / 2, device))
            return (shift_forward - shift_backward) / h

        raise ValueError("Order must be 1 or 2.")

    def device_pd(self, device, params=None, **options):
        """Evaluate the gradient of the tape with respect to
        all trainable tape parameters by querying the provided device.

        Args:
            device (.Device, .QubitDevice): a PennyLane device
                that can execute quantum operations and return measurement statistics
            params (list[Any]): The quantum tape operation parameters. If not provided,
                the current tape parameter values are used (via :meth:`~.get_parameters`).
        """
        # pylint:disable=unused-argument
        if params is None:
            params = np.array(self.get_parameters())

        saved_parameters = self.get_parameters()

        # temporarily mutate the in-place parameters
        self.set_parameters(params)

        # TODO: modify devices that have device Jacobian methods to
        # accept the quantum tape as an argument
        jac = device.jacobian(self)

        # restore original parameters
        self.set_parameters(saved_parameters)
        return jac

    def analytic_pd(self, idx, device, params=None, **options):
        """Evaluate the gradient of the tape with respect to
        a single trainable tape parameter using an analytic method.

        Args:
            idx (int): trainable parameter index to differentiate with respect to
            device (.Device, .QubitDevice): a PennyLane device
                that can execute quantum operations and return measurement statistics
            params (list[Any]): The quantum tape operation parameters. If not provided,
                the current tape parameter values are used (via :meth:`~.get_parameters`).

        Returns:
            array[float]: 1-dimensional array of length determined by the tape output
                measurement statistics
        """
        raise NotImplementedError

    def jacobian(self, device, params=None, **options):
        r"""Compute the Jacobian of the parametrized quantum circuit recorded by the quantum tape.

        The quantum tape can be interpreted as a simple :math:`\mathbb{R}^m \to \mathbb{R}^n` function,
        mapping :math:`m` (trainable) gate parameters to :math:`n` measurement statistics,
        such as expectation values or probabilities.

        By default, the Jacobian will be computed with respect to all parameters on the quantum tape.
        This can be modified by setting the :attr:`~.trainable_params` attribute of the tape.

        The Jacobian can be computed using several methods:

        * Finite differences (``'numeric'``). The first-order method evaluates the circuit at
          :math:`n+1` points of the parameter space, the second-order method at :math:`2n` points,
          where ``n = tape.num_params``.

        * Analytic method (``'analytic'``). Analytic, if implemented by the inheriting quantum tape.

        * Best known method for each parameter (``'best'``): uses the analytic method if
          possible, otherwise finite difference.

        * Device method (``'device'``): Delegates the computation of the Jacobian to the
          device executing the circuit. Only supported by devices that provide their
          own method for computing derivatives; support can be checked by
          querying the device capabilities: ``dev.capabilities()['provides_jacobian']`` must
          return ``True``. Examples of supported devices include the experimental
          :class:`"default.tensor.tf" <~.DefaultTensorTF>` device.

        .. note::

            The finite difference method is sensitive to statistical noise in the circuit output,
            since it compares the output at two points infinitesimally close to each other. Hence
            the ``'F'`` method works best with exact expectation values when using simulator
            devices.

        Args:
            device (.Device, .QubitDevice): a PennyLane device
                that can execute quantum operations and return measurement statistics
            params (list[Any]): The quantum tape operation parameters. If not provided,
                the current tape parameter values are used (via :meth:`~.get_parameters`).

        Keyword Args:
            method="best" (str): The differentiation method. Must be one of ``"numeric"``,
                ``"analytic"``, ``"best"``, or ``"device"``.
            h=1e-7 (float): finite difference method step size
            order=1 (int): The order of the finite difference method to use. ``1`` corresponds
                to forward finite differences, ``2`` to centered finite differences.

        Returns:
            array[float]: 2-dimensional array of shape ``(tape.num_params, tape.output_dim)``

        **Example**

        .. code-block:: python

            from pennylane.beta.tapes import QuantumTape
            from pennylane.beta.queuing import expval, var, sample, probs

            with QuantumTape() as tape:
                qml.RX(0.432, wires=0)
                qml.RY(0.543, wires=0)
                qml.CNOT(wires=[0, 'a'])
                qml.RX(0.133, wires='a')
                probs(wires=[0, 'a'])

        If parameters are not provided, the existing tape parameters are used:

        >>> dev = qml.device("default.qubit", wires=[0, 'a'])
        >>> tape.jacobian(dev)
        array([[-0.178441  , -0.23358253, -0.05892804],
               [-0.00079144, -0.00103601,  0.05892804],
               [ 0.00079144,  0.00103601,  0.00737611],
               [ 0.178441  ,  0.23358253, -0.00737611]])

        Parameters can be optionally passed during execution:

        >>> tape.jacobian(dev, params=[1.0, 0.0, 1.0])
        array([[-3.24029934e-01, -9.99200722e-09, -3.24029934e-01],
               [-9.67055711e-02, -2.77555756e-09,  3.24029935e-01],
               [ 9.67055709e-02,  3.05311332e-09,  9.67055709e-02],
               [ 3.24029935e-01,  1.08246745e-08, -9.67055711e-02]])

        Parameters provided for execution are temporary, and do not affect
        the tapes' parameters in-place:

        >>> tape.get_parameters()
        [0.432, 0.543, 0.133]

        Explicitly setting the trainable parameters can significantly reduce
        computational resources, as non-trainable parameters are ignored
        during the computation:

        >>> tape.trainable_params = {0} # set only the first parameter as trainable
        >>> tape.jacobian(dev)
        array([[-0.178441  ],
               [-0.00079144],
               [ 0.00079144],
               [ 0.178441  ]])

        If a tape has no trainable parameters, the Jacobian will be empty:

        >>> tape.trainable_params = {}
        >>> tape.jacobian(dev)
        array([], shape=(4, 0), dtype=float64)
        """
        method = options.get("method", "best")

        if method not in ("best", "numeric", "analytic", "device"):
            raise ValueError(f"Unknown gradient method '{method}'")

        if params is None:
            params = self.get_parameters()

        params = np.array(params)

        if method == "device":
            # Using device mode; simply query the device for the Jacobian
            return self.device_pd(device, params=params, **options)

        # perform gradient method validation
        allowed_param_methods = self._grad_method_validation(method)

        if not params.size or all(g == "0" for g in allowed_param_methods):
            # Either all parameters have grad method 0, or there are no trainable
            # parameters. Simply return an empty Jacobian.
            return np.zeros((self.output_dim, len(params)), dtype=float)

        if method == "numeric" or "F" in allowed_param_methods:
            # there exist parameters that will be differentiated numerically

            if options.get("order", 1) == 1:
                # First order (forward) finite-difference will be performed.
                # Compute the value of the tape at the current parameters here. This ensures
                # this computation is only performed once, for all parameters.
                options["y0"] = np.asarray(self.execute_device(params, device))

        jac = None
        p_ind = range(len(params))

        # loop through each parameter and compute the gradient
        for idx, (l, param_method) in enumerate(zip(p_ind, allowed_param_methods)):

            if param_method == "0":
                # Independent parameter. Skip, as this parameter has a gradient of 0.
                continue

            if (method == "best" and param_method == "F") or (method == "numeric"):
                # finite difference method
                g = self.numeric_pd(l, device, params=params, **options)

            elif (method == "best" and param_method == "A") or (method == "analytic"):
                # analytic method
                g = self.analytic_pd(l, device, params=params, **options)

            if g.dtype is np.dtype("object"):
                # object arrays cannot be flattened; must hstack them
                g = np.hstack(g)

            if jac is None:
                # The Jacobian matrix has not yet been created, as we needed at least
                # one device execution to occur so that we could ensure that the output
                # dimension is known.
                jac = np.zeros((self.output_dim, len(params)), dtype=float)

            jac[:, idx] = g.flatten()

        return jac<|MERGE_RESOLUTION|>--- conflicted
+++ resolved
@@ -541,11 +541,7 @@
 
             Since the :meth:`~.jacobian` method is not called for devices that support
             native backpropagation (such as ``default.qubit.tf`` and ``default.qubit.autograd``),
-<<<<<<< HEAD
-            this property has no effect when using backpropagation to compute gradients.
-=======
             this property contains no relevant information when using backpropagation to compute gradients.
->>>>>>> 3dfd0fe4
 
         **Example**
 
