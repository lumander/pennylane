--- conflicted
+++ resolved
@@ -314,25 +314,15 @@
             ArbitraryStatePreparation(weights, wires=[0])
 
         assert rec.queue[0].name == "PauliRot"
-<<<<<<< HEAD
-        assert rec.queue[0].params[0] == weights[0]
-        assert rec.queue[0].params[1] == "X"
-        assert rec.queue[0].wires == Wires([0])
-
-        assert rec.queue[1].name == "PauliRot"
-        assert rec.queue[1].params[0] == weights[1]
-        assert rec.queue[1].params[1] == "Y"
-        assert rec.queue[1].wires == Wires([0])
-=======
+
         assert rec.queue[0].data[0] == weights[0]
         assert rec.queue[0].data[1] == "X"
-        assert rec.queue[0].wires == [0]  #Wires([0])
+        assert rec.queue[0].wires == Wires([0])
 
         assert rec.queue[1].name == "PauliRot"
         assert rec.queue[1].data[0] == weights[1]
         assert rec.queue[1].data[1] == "Y"
-        assert rec.queue[1].wires == [0]  #Wires([0])
->>>>>>> f7eccce5
+        assert rec.queue[1].wires == Wires([0])
 
     def test_correct_gates_two_wires(self):
         """Test that the correct gates are applied on on two wires."""
@@ -342,65 +332,35 @@
             ArbitraryStatePreparation(weights, wires=[0, 1])
 
         assert rec.queue[0].name == "PauliRot"
-<<<<<<< HEAD
-        assert rec.queue[0].params[0] == weights[0]
-        assert rec.queue[0].params[1] == "XI"
-        assert rec.queue[0].wires == Wires([0, 1])
-
-        assert rec.queue[1].name == "PauliRot"
-        assert rec.queue[1].params[0] == weights[1]
-        assert rec.queue[1].params[1] == "YI"
-        assert rec.queue[1].wires == Wires([0, 1])
-
-        assert rec.queue[2].name == "PauliRot"
-        assert rec.queue[2].params[0] == weights[2]
-        assert rec.queue[2].params[1] == "IX"
-        assert rec.queue[2].wires == Wires([0, 1])
-
-        assert rec.queue[3].name == "PauliRot"
-        assert rec.queue[3].params[0] == weights[3]
-        assert rec.queue[3].params[1] == "IY"
-        assert rec.queue[3].wires == Wires([0, 1])
-
-        assert rec.queue[4].name == "PauliRot"
-        assert rec.queue[4].params[0] == weights[4]
-        assert rec.queue[4].params[1] == "XX"
-        assert rec.queue[4].wires == Wires([0, 1])
-
-        assert rec.queue[5].name == "PauliRot"
-        assert rec.queue[5].params[0] == weights[5]
-        assert rec.queue[5].params[1] == "XY"
-        assert rec.queue[5].wires == Wires([0, 1])
-=======
+
         assert rec.queue[0].data[0] == weights[0]
         assert rec.queue[0].data[1] == "XI"
-        assert rec.queue[0].wires == [0,1]  #Wires([0, 1])
+        assert rec.queue[0].wires == Wires([0, 1])
 
         assert rec.queue[1].name == "PauliRot"
         assert rec.queue[1].data[0] == weights[1]
         assert rec.queue[1].data[1] == "YI"
-        assert rec.queue[1].wires == [0,1]  #Wires([0, 1])
+        assert rec.queue[1].wires == Wires([0, 1])
 
         assert rec.queue[2].name == "PauliRot"
         assert rec.queue[2].data[0] == weights[2]
         assert rec.queue[2].data[1] == "IX"
-        assert rec.queue[2].wires == [0,1]  #Wires([0, 1])
+        assert rec.queue[2].wires == Wires([0, 1])
 
         assert rec.queue[3].name == "PauliRot"
         assert rec.queue[3].data[0] == weights[3]
         assert rec.queue[3].data[1] == "IY"
-        assert rec.queue[3].wires == [0,1]  #Wires([0, 1])
+        assert rec.queue[3].wires == Wires([0, 1])
 
         assert rec.queue[4].name == "PauliRot"
         assert rec.queue[4].data[0] == weights[4]
         assert rec.queue[4].data[1] == "XX"
-        assert rec.queue[4].wires == [0,1]  #Wires([0, 1])
+        assert rec.queue[4].wires == Wires([0, 1])
 
         assert rec.queue[5].name == "PauliRot"
         assert rec.queue[5].data[0] == weights[5]
         assert rec.queue[5].data[1] == "XY"
-        assert rec.queue[5].wires == [0,1]  #Wires([0, 1])
->>>>>>> f7eccce5
+        assert rec.queue[5].wires == Wires([0, 1])
 
     def test_GHZ_generation(self, qubit_device_3_wires, tol):
         """Test that the template prepares a GHZ state."""
