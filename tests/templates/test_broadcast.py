--- conflicted
+++ resolved
@@ -23,11 +23,7 @@
 from pennylane.templates import template, broadcast
 from pennylane.ops import RX, RY, T, S, Rot, CRX, CRot, CNOT
 from pennylane.templates.broadcast import wires_pyramid, wires_all_to_all, wires_ring
-<<<<<<< HEAD
-from pennylane.wires import Wires, WireError
-=======
 from pennylane.wires import Wires
->>>>>>> 3216a878
 
 @template
 def ConstantTemplate(wires):
