--- conflicted
+++ resolved
@@ -23,13 +23,8 @@
 import numpy as np
 
 import pennylane as qml
-<<<<<<< HEAD
-from pennylane.operation import Observable, CV, Wires, ObservableReturnTypes
+from pennylane.operation import Observable, CV, ActsOn, ObservableReturnTypes
 from pennylane.utils import _flatten, unflatten, equal_nested
-=======
-from pennylane.operation import Observable, CV, ActsOn, ObservableReturnTypes
-from pennylane.utils import _flatten, unflatten
->>>>>>> afc45969
 from pennylane.circuit_graph import CircuitGraph, _is_observable
 from pennylane.variable import Variable
 
