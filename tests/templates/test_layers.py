# Copyright 2018-2020 Xanadu Quantum Technologies Inc.

# Licensed under the Apache License, Version 2.0 (the "License");
# you may not use this file except in compliance with the License.
# You may obtain a copy of the License at

#     http://www.apache.org/licenses/LICENSE-2.0

# Unless required by applicable law or agreed to in writing, software
# distributed under the License is distributed on an "AS IS" BASIS,
# WITHOUT WARRANTIES OR CONDITIONS OF ANY KIND, either express or implied.
# See the License for the specific language governing permissions and
# limitations under the License.
"""
Unit tests for the :mod:`pennylane.template.layers` module.
Integration tests should be placed into ``test_templates.py``.
"""
# pylint: disable=protected-access,cell-var-from-loop
import pytest
import pennylane as qml
from pennylane import numpy as np
from pennylane.templates.layers import (
    CVNeuralNetLayers,
    StronglyEntanglingLayers,
    RandomLayers,
    BasicEntanglerLayers,
    SimplifiedTwoDesign,
)
from pennylane.templates.layers.random import random_layer
from pennylane import RX, RY, RZ, CZ, CNOT
from pennylane.wires import Wires

TOLERANCE = 1e-8


class TestCVNeuralNet:
    """Tests for the CVNeuralNet from the pennylane.template module."""

    # Have a fixed number of subsystems in this handcoded test
    @pytest.fixture(scope="class")
    def num_subsystems(self):
        return 4

    @pytest.fixture(scope="class")
    def weights(self):
        return [
            np.array(
                [
                    [5.48791879, 6.08552046, 5.46131036, 3.33546468, 1.46227521, 0.0716208],
                    [3.36869403, 0.63074883, 4.59400392, 5.9040016, 5.92704296, 2.35455147],
                ]
            ),
            np.array(
                [
                    [2.70471535, 2.52804815, 3.28406182, 3.0058243, 3.48940764, 3.41419504],
                    [3.74320919, 4.15936005, 3.20807161, 2.95870535, 0.05574621, 0.42660569],
                ]
            ),
            np.array(
                [
                    [4.7808479, 4.47598146, 3.89357744, 2.67721355],
                    [2.73203094, 2.71115444, 1.16794164, 3.32823666],
                ]
            ),
            np.array(
                [
                    [0.27344502, 0.68431314, 0.30026443, 0.23128064],
                    [0.45945175, 0.53255468, 0.28383751, 0.34263728],
                ]
            ),
            np.array(
                [
                    [2.3936353, 4.80135971, 5.89867895, 2.00867023],
                    [5.14552399, 3.31578667, 5.90119363, 4.54515204],
                ]
            ),
            np.array(
                [
                    [0.4134863, 6.17555778, 0.80334114, 2.02400747, 0.44574704, 1.41227118],
                    [5.16969442, 3.6890488, 4.43916808, 3.20808287, 5.21543123, 4.52815349],
                ]
            ),
            np.array(
                [
                    [2.47328111, 5.63064513, 2.17059932, 6.1873632, 0.18052879, 2.20970037],
                    [5.44288268, 1.27806129, 1.87574979, 2.98956484, 3.10140853, 3.81814174],
                ]
            ),
            np.array(
                [
                    [5.03318258, 4.01017269, 0.43159284, 3.7928101],
                    [3.5329307, 4.79661266, 5.0683084, 1.87631749],
                ]
            ),
            np.array(
                [
                    [1.61159166, 0.1608155, 0.96535086, 1.60132783],
                    [0.36293094, 1.30725604, 0.11578591, 1.5983082],
                ]
            ),
            np.array(
                [
                    [6.21267547, 3.71076099, 0.34060195, 2.86031556],
                    [3.20443756, 6.26536946, 6.18450567, 1.50406923],
                ]
            ),
            np.array(
                [
                    [0.1376345, 0.22541113, 0.14306356, 0.13019402],
                    [0.26999146, 0.26256351, 0.14722687, 0.23137066],
                ]
            ),
        ]

    def test_cvneuralnet_uses_correct_weights(self, weights):
        """Tests that the CVNeuralNetLayers template uses the weigh parameters correctly."""

        with qml.utils.OperationRecorder() as rec:
            CVNeuralNetLayers(*weights, wires=range(4))

        # Test that gates appear in the right order for each layer:
        # BS-R-S-BS-R-D-K
        for l in range(2):
            gates = [
                qml.Beamsplitter,
                qml.Rotation,
                qml.Squeezing,
                qml.Beamsplitter,
                qml.Rotation,
                qml.Displacement,
            ]

            # count the position of each group of gates in the layer
            num_gates_per_type = [0, 6, 4, 4, 6, 4, 4, 4]
            s = np.cumsum(num_gates_per_type)
            gc = l * sum(num_gates_per_type) + np.array(list(zip(s[:-1], s[1:])))

            # loop through expected gates
            for idx, g in enumerate(gates):
                # loop through where these gates should be in the queue
                for opidx, op in enumerate(rec.queue[gc[idx, 0] : gc[idx, 1]]):
                    # check that op in queue is correct gate
                    assert isinstance(op, g)

                    # test that the parameters are correct
                    res_params = op.parameters

                    if idx == 0:
                        # first BS
                        exp_params = [weights[0][l][opidx], weights[1][l][opidx]]
                    elif idx == 1:
                        # first rot
                        exp_params = [weights[2][l][opidx]]
                    elif idx == 2:
                        # squeezing
                        exp_params = [weights[3][l][opidx], weights[4][l][opidx]]
                    elif idx == 3:
                        # second BS
                        exp_params = [weights[5][l][opidx], weights[6][l][opidx]]
                    elif idx == 4:
                        # second rot
                        exp_params = [weights[7][l][opidx]]
                    elif idx == 5:
                        # displacement
                        exp_params = [weights[8][l][opidx], weights[9][l][opidx]]

                    assert res_params == exp_params

    def test_cvqnn_layers_exception_nlayers(self, gaussian_device_4modes):
        """Integration test for the CVNeuralNetLayers method."""

        def circuit(weights):
            CVNeuralNetLayers(*weights, wires=range(4))
            return qml.expval(qml.X(0))

        qnode = qml.QNode(circuit, gaussian_device_4modes)

        wrong_weights = [np.array([1]) if i < 10 else np.array([1, 1]) for i in range(11)]
        with pytest.raises(ValueError, match="the first dimension of the weight parameters"):
            qnode(wrong_weights)


class TestStronglyEntangling:
    """Tests for the StronglyEntanglingLayers method from the pennylane.templates.layers module."""

    @pytest.mark.parametrize("n_layers", range(1, 4))
    def test_single_qubit(self, n_layers):
        weights = np.zeros((n_layers, 1, 3))
        with qml.utils.OperationRecorder() as rec:
            StronglyEntanglingLayers(weights, wires=range(1))

        assert len(rec.queue) == n_layers
        assert all([isinstance(q, qml.Rot) for q in rec.queue])
<<<<<<< HEAD
        assert all([q._wires[0] == qml.wires.Wires(0) for q in rec.queue])
=======
        assert all([q._wires[0] == Wires(0) for q in rec.queue])
>>>>>>> e5aad50b

    def test_strong_ent_layers_uses_correct_weights(self, n_subsystems):
        """Test that StronglyEntanglingLayers uses the correct weights in the circuit."""
        np.random.seed(12)
        n_layers = 2
        num_wires = n_subsystems

        weights = np.random.randn(n_layers, num_wires, 3)

        with qml.utils.OperationRecorder() as rec:
            StronglyEntanglingLayers(weights, wires=range(num_wires))

        # Test that gates appear in the right order
        exp_gates = [qml.Rot] * num_wires + [qml.CNOT] * num_wires
        exp_gates *= n_layers
        res_gates = rec.queue

        for op1, op2 in zip(res_gates, exp_gates):
            assert isinstance(op1, op2)

        # test the device parameters
        for l in range(n_layers):

            layer_ops = rec.queue[2 * l * num_wires : 2 * (l + 1) * num_wires]

            # check each rotation gate parameter
            for n in range(num_wires):
                res_params = layer_ops[n].parameters
                exp_params = weights[l, n, :]
                assert sum([r == e for r, e in zip(res_params, exp_params)])

    def test_strong_ent_layers_uses_correct_number_of_imprimitives(self, n_layers, n_subsystems):
        """Test that StronglyEntanglingLayers uses the correct number of imprimitives."""
        imprimitive = CZ
        weights = np.random.randn(n_layers, n_subsystems, 3)

        with qml.utils.OperationRecorder() as rec:
            StronglyEntanglingLayers(
                weights=weights, wires=range(n_subsystems), imprimitive=imprimitive
            )

        types = [type(q) for q in rec.queue]
        assert types.count(imprimitive) == n_subsystems * n_layers

    @pytest.mark.parametrize("n_wires, n_layers, ranges", [(2, 2, [2, 1]), (3, 1, [5])])
    def test_strong_ent_layers_ranges_equals_wires_exception(self, n_layers, n_wires, ranges):
        """Test that StronglyEntanglingLayers throws and exception if a range is equal to or
        larger than the number of wires."""
        dev = qml.device("default.qubit", wires=n_wires)
        weights = np.random.randn(n_layers, n_wires, 3)

        def circuit(weights):
            StronglyEntanglingLayers(weights=weights, wires=range(n_wires), ranges=ranges)
            return qml.expval(qml.PauliZ(0))

        qnode = qml.QNode(circuit, dev)

        with pytest.raises(ValueError, match="the range for all layers needs to be smaller than"):
            qnode(weights)

    def test_strong_ent_layers_illegal_ranges_exception(self):
        """Test that StronglyEntanglingLayers throws and exception if ``ranges`` parameter of illegal type."""
        n_wires = 2
        n_layers = 2
        dev = qml.device("default.qubit", wires=n_wires)
        weights = np.random.randn(n_layers, n_wires, 3)

        def circuit(weights):
            StronglyEntanglingLayers(weights=weights, wires=range(n_wires), ranges=["a", "a"])
            return qml.expval(qml.PauliZ(0))

        qnode = qml.QNode(circuit, dev)

        with pytest.raises(ValueError, match="'ranges' must be a list of integers"):
            qnode(weights)

    @pytest.mark.parametrize("n_layers, ranges", [(2, [1, 2, 4]), (5, [2])])
    def test_strong_ent_layers_wrong_size_ranges_exception(self, n_layers, ranges):
        """Test that StronglyEntanglingLayers throws and exception if ``ranges`` parameter
        not of shape (len(wires),)."""
        n_wires = 5
        dev = qml.device("default.qubit", wires=n_wires)
        weights = np.random.randn(n_layers, n_wires, 3)

        def circuit(weights):
            StronglyEntanglingLayers(weights=weights, wires=range(n_wires), ranges=ranges)
            return qml.expval(qml.PauliZ(0))

        qnode = qml.QNode(circuit, dev)

        with pytest.raises(ValueError, match="'ranges' must be of shape"):
            qnode(weights)


class TestRandomLayers:
    """Tests for the RandomLayers method from the pennylane.templates module."""

    @pytest.fixture(scope="class", params=[0.2, 0.6])
    def ratio(self, request):
        return request.param

    @pytest.fixture(scope="class", params=[CNOT, CZ])
    def impr(self, request):
        return request.param

    @pytest.fixture(scope="class", params=[[RX], [RY, RZ]])
    def rots(self, request):
        return request.param

    def test_same_circuit_for_same_seed(self, tol, seed):
        """Test that RandomLayers() creates the same circuit when using the same seed."""
        dev = qml.device("default.qubit", wires=2)
        weights = [[0.1, 0.2, 0.3]]

        def circuit(weights):
            RandomLayers(weights=weights, wires=range(2), seed=seed)
            return qml.expval(qml.PauliZ(0))

        qnode1 = qml.QNode(circuit, dev)
        qnode2 = qml.QNode(circuit, dev)
        assert np.allclose(qnode1(weights), qnode2(weights), atol=tol)

    def test_different_circuits_for_different_seeds(self, tol):
        """Test that RandomLayers() does not necessarily have the same output for two different seeds."""
        dev = qml.device("default.qubit", wires=2)
        weights = [[0.1, 0.2, 0.3]]

        def circuit1(weights):
            RandomLayers(weights=weights, wires=range(2), seed=10)
            return qml.expval(qml.PauliZ(0))

        def circuit2(weights):
            RandomLayers(weights=weights, wires=range(2), seed=20)
            return qml.expval(qml.PauliZ(0))

        qnode1 = qml.QNode(circuit1, dev)
        qnode2 = qml.QNode(circuit2, dev)

        assert not np.allclose(qnode1(weights), qnode2(weights), atol=tol)

    @pytest.mark.parametrize("mutable", [True, False])
    def test_same_circuit_in_each_qnode_call(self, mutable, tol):
        """Test that RandomLayers() creates the same circuit in two calls of a qnode."""
        dev = qml.device("default.qubit", wires=2)
        weights = [[0.1, 0.2, 0.3]]

        @qml.qnode(dev, mutable=mutable)
        def circuit(weights):
            RandomLayers(weights=weights, wires=range(2))
            return qml.expval(qml.PauliZ(0))

        first_call = circuit(weights)
        second_call = circuit(weights)
        assert np.allclose(first_call, second_call, atol=tol)

    def test_no_seed(self, tol):
        """Test that two calls to a qnode with RandomLayers() for 'seed=None' option create the
        same circuit for immutable qnodes."""

        dev = qml.device("default.qubit", wires=2)
        weights = [[0.1] * 100]

        @qml.qnode(dev, mutable=False)
        def circuit(weights):
            RandomLayers(weights=weights, wires=range(2), seed=None)
            return qml.expval(qml.PauliZ(0))

        first_call = circuit(weights)
        second_call = circuit(weights)
        assert np.allclose(first_call, second_call, atol=tol)

    def test_random_layers_nlayers(self, n_layers):
        """Test that RandomLayers() picks the correct number of gates."""
        np.random.seed(12)
        n_rots = 1
        n_wires = 2
        impr = CNOT
        weights = np.random.randn(n_layers, n_rots)

        with qml.utils.OperationRecorder() as rec:
            RandomLayers(weights=weights, wires=range(n_wires))

        types = [type(q) for q in rec.queue]
        assert len(types) - types.count(impr) == n_layers

    def test_random_layer_ratio_imprimitive(self, ratio):
        """Test that  random_layer() has the right ratio of imprimitive gates."""
        n_rots = 500
        n_wires = 2
        impr = CNOT
        weights = np.random.randn(n_rots)

        with qml.utils.OperationRecorder() as rec:
            random_layer(
                weights=weights,
                wires=Wires(range(n_wires)),
                ratio_imprim=ratio,
                imprimitive=CNOT,
                rotations=[RX, RY, RZ],
                seed=42,
            )

        types = [type(q) for q in rec.queue]
        ratio_impr = types.count(impr) / len(types)
        assert np.isclose(ratio_impr, ratio, atol=0.05)

    def test_random_layer_gate_types(self, n_subsystems, impr, rots):
        """Test that  random_layer() uses the correct types of gates."""
        n_rots = 20
        weights = np.random.randn(n_rots)

        with qml.utils.OperationRecorder() as rec:
            random_layer(
                weights=weights,
                wires=Wires(range(n_subsystems)),
                ratio_imprim=0.3,
                imprimitive=impr,
                rotations=rots,
                seed=42,
            )

        types = [type(q) for q in rec.queue]
        unique = set(types)
        gates = {impr, *rots}
        assert unique == gates

    def test_random_layer_numgates(self, n_subsystems):
        """Test that random_layer() uses the correct number of gates."""
        n_rots = 5
        weights = np.random.randn(n_rots)

        with qml.utils.OperationRecorder() as rec:
            random_layer(
                weights=weights,
                wires=Wires(range(n_subsystems)),
                ratio_imprim=0.3,
                imprimitive=qml.CNOT,
                rotations=[RX, RY, RZ],
                seed=42,
            )

        types = [type(q) for q in rec.queue]
        assert len(types) - types.count(qml.CNOT) == n_rots

    def test_random_layer_randomwires(self, n_subsystems):
        """Test that  random_layer() picks random wires."""
        n_rots = 500
        weights = np.random.randn(n_rots)

        with qml.utils.OperationRecorder() as rec:
            random_layer(
                weights=weights,
                wires=Wires(range(n_subsystems)),
                ratio_imprim=0.3,
                imprimitive=qml.CNOT,
                rotations=[RX, RY, RZ],
                seed=42,
            )

        wires = [q._wires.tolist() for q in rec.queue]
        wires_flat = [item for w in wires for item in w]
        mean_wire = np.mean(wires_flat)
        assert np.isclose(mean_wire, (n_subsystems - 1) / 2, atol=0.05)

    def test_random_layer_weights(self, n_subsystems, tol):
        """Test that random_layer() uses the correct weights."""
        np.random.seed(12)
        n_rots = 5
        weights = np.random.randn(n_rots)

        with qml.utils.OperationRecorder() as rec:
            random_layer(
                weights=weights,
                wires=Wires(range(n_subsystems)),
                ratio_imprim=0.3,
                imprimitive=qml.CNOT,
                rotations=[RX, RY, RZ],
                seed=4,
            )

        params = [q.parameters for q in rec.queue]
        params_flat = [item for p in params for item in p]
        assert np.allclose(weights.flatten(), params_flat, atol=tol)


class TestSimplifiedTwoDesign:
    """Tests for the SimplifiedTwoDesign method from the pennylane.templates.layers module."""

    @pytest.mark.parametrize(
        "n_wires, n_layers, shape_weights",
        [(1, 2, (0,)), (2, 2, (2, 1, 2)), (3, 2, (2, 2, 2)), (4, 2, (2, 3, 2))],
    )
    def test_circuit_queue(self, n_wires, n_layers, shape_weights):
        """Tests the gate types in the circuit."""
        np.random.seed(42)
        initial_layer = np.random.randn(n_wires)
        weights = np.random.randn(*shape_weights)

        with qml.utils.OperationRecorder() as rec:
            SimplifiedTwoDesign(initial_layer, weights, wires=range(n_wires))

        # Test that gates appear in the right order
        exp_gates = [qml.CZ, qml.RY, qml.RY] * ((n_wires // 2) + (n_wires - 1) // 2)
        exp_gates *= n_layers
        exp_gates = [qml.RY] * n_wires + exp_gates

        res_gates = rec.queue

        for op1, op2 in zip(res_gates, exp_gates):
            assert isinstance(op1, op2)

    @pytest.mark.parametrize(
        "n_wires, n_layers, shape_weights",
        [(1, 2, (0,)), (2, 2, (2, 1, 2)), (3, 2, (2, 2, 2)), (4, 2, (2, 3, 2))],
    )
    def test_circuit_parameters(self, n_wires, n_layers, shape_weights):
        """Tests the parameter values in the circuit."""
        np.random.seed(42)
        initial_layer = np.random.randn(n_wires)
        weights = np.random.randn(*shape_weights)

        with qml.utils.OperationRecorder() as rec:
            SimplifiedTwoDesign(initial_layer, weights, wires=range(n_wires))

        # test the device parameters
        for l in range(n_layers):
            # only select the rotation gates
            ops = [gate for gate in rec.queue if isinstance(gate, qml.RY)]

            # check each initial_layer gate parameters
            for n in range(n_wires):
                res_param = ops[n].parameters[0]
                exp_param = initial_layer[n]
                assert res_param == exp_param

            # check layer gate parameters
            ops = ops[n_wires:]
            exp_params = weights.flatten()
            for o, exp_param in zip(ops, exp_params):
                res_param = o.parameters[0]
                assert res_param == exp_param

    @pytest.mark.parametrize(
        "initial_layer_weights, weights, n_wires, target",
        [
            ([np.pi], [], 1, [-1]),
            ([np.pi] * 2, [[[np.pi] * 2]], 2, [1, 1]),
            ([np.pi] * 3, [[[np.pi] * 2] * 2], 3, [1, -1, 1]),
            ([np.pi] * 4, [[[np.pi] * 2] * 3], 4, [1, -1, -1, 1]),
        ],
    )
    def test_correct_target_output(self, initial_layer_weights, weights, n_wires, target):
        """Tests the result of the template for simple cases."""
        dev = qml.device("default.qubit", wires=n_wires)

        @qml.qnode(dev)
        def circuit(initial_layer, weights):
            SimplifiedTwoDesign(
                initial_layer_weights=initial_layer, weights=weights, wires=range(n_wires)
            )
            return [qml.expval(qml.PauliZ(wires=i)) for i in range(n_wires)]

        expectations = circuit(initial_layer_weights, weights)
        for exp, target_exp in zip(expectations, target):
            assert pytest.approx(exp, target_exp, abs=TOLERANCE)


class TestBasicEntangler:
    """Tests for the BasicEntanglerLayers method from the pennylane.templates.layers module."""

    @pytest.mark.parametrize("n_wires, n_cnots", [(1, 0), (2, 1), (3, 3), (4, 4)])
    def test_circuit_queue(self, n_wires, n_cnots):
        """Tests the gate types in the circuit."""
        np.random.seed(42)
        n_layers = 2

        weights = np.random.randn(n_layers, n_wires)

        with qml.utils.OperationRecorder() as rec:
            BasicEntanglerLayers(weights, wires=range(n_wires))

        # Test that gates appear in the right order
        exp_gates = [qml.RX] * n_wires + [qml.CNOT] * n_cnots
        exp_gates *= n_layers
        res_gates = rec.queue

        for op1, op2 in zip(res_gates, exp_gates):
            assert isinstance(op1, op2)

    @pytest.mark.parametrize("n_wires, n_cnots", [(1, 0), (2, 1), (3, 3), (4, 4)])
    def test_circuit_parameters(self, n_wires, n_cnots):
        """Tests the parameter values in the circuit."""
        np.random.seed(42)
        n_layers = 2

        weights = np.random.randn(n_layers, n_wires)

        with qml.utils.OperationRecorder() as rec:
            BasicEntanglerLayers(weights, wires=range(n_wires))

        # test the device parameters
        for l in range(n_layers):
            # only select the rotation gates
            layer_ops = rec.queue[l * (n_wires + n_cnots) : l * (n_wires + n_cnots) + n_wires]

            # check each rotation gate parameter
            for n in range(n_wires):
                res_param = layer_ops[n].parameters[0]
                exp_param = weights[l, n]
                assert res_param == exp_param

    @pytest.mark.parametrize("rotation", [RX, RY, RZ])
    def test_custom_rotation(self, rotation):
        """Tests that non-default rotation gates are used correctly."""
        n_layers = 2
        n_wires = 4
        weights = np.ones(shape=(n_layers, n_wires))

        with qml.utils.OperationRecorder() as rec:
            BasicEntanglerLayers(weights, wires=range(n_wires), rotation=rotation)

        # assert queue contains the custom rotations and CNOTs only
        gates = rec.queue
        for op in gates:
            if not isinstance(op, CNOT):
                assert isinstance(op, rotation)

    @pytest.mark.parametrize(
        "weights, n_wires, target",
        [
            ([[np.pi]], 1, [-1]),
            ([[np.pi] * 2], 2, [-1, 1]),
            ([[np.pi] * 3], 3, [1, 1, -1]),
            ([[np.pi] * 4], 4, [-1, 1, -1, 1]),
        ],
    )
    def test_simple_target_outputs(self, weights, n_wires, target):
        """Tests the result of the template for simple cases."""

        dev = qml.device("default.qubit", wires=n_wires)

        @qml.qnode(dev)
        def circuit(weights):
            BasicEntanglerLayers(weights=weights, wires=range(n_wires), rotation=RX)
            return [qml.expval(qml.PauliZ(wires=i)) for i in range(n_wires)]

        expectations = circuit(weights)
        for exp, target_exp in zip(expectations, target):
            assert exp == target_exp<|MERGE_RESOLUTION|>--- conflicted
+++ resolved
@@ -191,11 +191,7 @@
 
         assert len(rec.queue) == n_layers
         assert all([isinstance(q, qml.Rot) for q in rec.queue])
-<<<<<<< HEAD
-        assert all([q._wires[0] == qml.wires.Wires(0) for q in rec.queue])
-=======
         assert all([q._wires[0] == Wires(0) for q in rec.queue])
->>>>>>> e5aad50b
 
     def test_strong_ent_layers_uses_correct_weights(self, n_subsystems):
         """Test that StronglyEntanglingLayers uses the correct weights in the circuit."""
