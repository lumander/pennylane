--- conflicted
+++ resolved
@@ -99,12 +99,6 @@
 
         # apply the circuit operations
         for i, operation in enumerate(operations):
-<<<<<<< HEAD
-            # number of wires on device
-            wires = operation.wires.tolist()  # TODO: translation to nonconsec wires indices
-            par = operation.parameters
-=======
->>>>>>> 50a60a5c
 
             if i > 0 and isinstance(operation, (QubitStateVector, BasisState)):
                 raise DeviceError(
@@ -119,11 +113,6 @@
 
         # apply the circuit rotations
         for operation in rotations:
-<<<<<<< HEAD
-            wires = operation.wires.tolist()
-            par = operation.parameters
-            self._state = self.mat_vec_product(operation.matrix, self._state, wires)
-=======
             self._apply_operation(operation)
 
     def _apply_operation(self, operation):
@@ -132,23 +121,25 @@
         Args:
             operation (~.Operation): operation to apply on the device
         """
+        wires = operation.wires.tolist()  # TODO: translation to nonconsec wires indices
+
         if isinstance(operation, QubitStateVector):
-            self._apply_state_vector(operation.parameters[0], operation.wires)
+            self._apply_state_vector(operation.parameters[0], wires)
             return
 
         if isinstance(operation, BasisState):
-            self._apply_basis_state(operation.parameters[0], operation.wires)
+            self._apply_basis_state(operation.parameters[0], wires)
             return
 
         matrix = self._get_unitary_matrix(operation)
 
         if isinstance(operation, DiagonalOperation):
-            self._apply_diagonal_unitary(matrix, operation.wires)
+            self._apply_diagonal_unitary(matrix, wires)
         elif len(operation.wires) <= 2:
             # Einsum is faster for small gates
-            self._apply_unitary_einsum(matrix, operation.wires)
+            self._apply_unitary_einsum(matrix, wires)
         else:
-            self._apply_unitary(matrix, operation.wires)
+            self._apply_unitary(matrix, wires)
 
     def _get_unitary_matrix(self, unitary):  # pylint: disable=no-self-use
         """Return the matrix representing a unitary operation.
@@ -180,7 +171,6 @@
         state[index] = 1
         state = self._asarray(state, dtype=self.C_DTYPE)
         return self._reshape(state, [2] * self.num_wires)
->>>>>>> 50a60a5c
 
     @property
     def state(self):
